import torch
import torch.nn as nn
from torchvision import models
from torchvision.models import densenet121, DenseNet121_Weights
from torch.utils.data import Dataset
from PIL import Image
import os

class AIImageDataset(Dataset):
    def __init__(self, root_dir, transform=None):
        self.root_dir = root_dir
        self.transform = transform
        self.classes = ['real', 'ai_generated']
        self.images = []
        self.labels = []

        # Load real images
        real_dir = os.path.join(root_dir, 'real')
        for img_name in os.listdir(real_dir):
            if img_name.lower().endswith(('.png', '.jpg', '.jpeg')):
                self.images.append(os.path.join(real_dir, img_name))
                self.labels.append(0)

        # Load AI-generated images
        ai_dir = os.path.join(root_dir, 'ai_generated')
        for img_name in os.listdir(ai_dir):
            if img_name.lower().endswith(('.png', '.jpg', '.jpeg')):
                self.images.append(os.path.join(ai_dir, img_name))
                self.labels.append(1)

    def __len__(self):
        return len(self.images)

    def __getitem__(self, idx):
        img_path = self.images[idx]
        image = Image.open(img_path).convert('RGB')
        label = self.labels[idx]

        if self.transform:
            image = self.transform(image)
        return image, label

class AIImageDetector(nn.Module):
    def __init__(self):
        super(AIImageDetector, self).__init__()
<<<<<<< HEAD

        # Use the new weights parameter instead of pretrained
        self.densenet = densenet121(weights=DenseNet121_Weights.IMAGENET1K_V1)
=======
>>>>>>> 71107605

        self.densenet = densenet121(weights=DenseNet121_Weights.IMAGENET1K_V1)

        for param in list(self.densenet.parameters())[:-12]:
            param.requires_grad = False

        num_features = self.densenet.classifier.in_features
        self.densenet.classifier = nn.Sequential(
            nn.Linear(num_features, 512),
            nn.ReLU(),
            nn.Dropout(0.2),
            nn.Linear(512, 2)
        )

    def forward(self, x):
        return self.densenet(x)<|MERGE_RESOLUTION|>--- conflicted
+++ resolved
@@ -43,12 +43,6 @@
 class AIImageDetector(nn.Module):
     def __init__(self):
         super(AIImageDetector, self).__init__()
-<<<<<<< HEAD
-
-        # Use the new weights parameter instead of pretrained
-        self.densenet = densenet121(weights=DenseNet121_Weights.IMAGENET1K_V1)
-=======
->>>>>>> 71107605
 
         self.densenet = densenet121(weights=DenseNet121_Weights.IMAGENET1K_V1)
 
